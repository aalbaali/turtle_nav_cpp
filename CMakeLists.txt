--- conflicted
+++ resolved
@@ -74,13 +74,6 @@
   Eigen3
 )
 
-<<<<<<< HEAD
-# Add 2D navigation utils
-add_library(nav_utils src/nav_utils.cpp)
-ament_target_dependencies(
-  eigen_utils
-  Eigen3
-=======
 # Add navigation utils
 add_library(nav_utils src/pose.cpp src/heading.cpp src/nav_utils.cpp)
 target_link_libraries(nav_utils math_utils eigen_utils ros_utils)
@@ -89,7 +82,6 @@
   Eigen3
   turtlesim
   geometry_msgs
->>>>>>> 836ec663
 )
 #######################################################
 
